
import unittest

<<<<<<< HEAD
from nlft import NonLinearFourierSequence
from qsp import gqsp_solve, nlfs_to_phase_factors, xqsp_solve, chebqsp_solve
from rand import random_polynomial, random_real_polynomial, random_sequence

import numerics as bd
import numpy as np
=======
import nlft_qsp.numerics as bd

from nlft_qsp.nlft import NonLinearFourierSequence
from nlft_qsp.qsp import gqsp_solve, nlfs_to_phase_factors, xqsp_solve
from nlft_qsp.rand import random_polynomial, random_real_polynomial, random_sequence
>>>>>>> bb12250d


class QSPTestCase(unittest.TestCase):
    
    @bd.workdps(30)
    def test_gqsp_phase_factors(self):
        nlft = NonLinearFourierSequence(random_sequence(100, 16))

        pf = nlfs_to_phase_factors(nlft)
        nlft2 = pf.to_nlfs()

        self.assertAlmostEqual(pf.phase_offset(), 0, delta=bd.machine_threshold())
        for a, b in zip(nlft.coeffs, nlft2.coeffs):
            self.assertAlmostEqual(a, b, delta=1e-10)

    @bd.workdps(30)
    def test_qsp_polynomial_gen(self):
        nlft = NonLinearFourierSequence(random_sequence(1000000, 16))
        qsp = nlfs_to_phase_factors(nlft)

        a, b = nlft.transform()
        P, Q = qsp.polynomials()

        self.assertAlmostEqual((a.shift(15) - P).l2_norm(), 0, delta=bd.machine_threshold())
        self.assertAlmostEqual((b - Q).l2_norm(), 0, delta=bd.machine_threshold())

        qsp2 = nlfs_to_phase_factors(nlft, alpha=1)
        P2, Q2 = qsp2.polynomials()
        self.assertAlmostEqual((P2 - P * bd.exp(1j)).l2_norm(), 0, delta=bd.machine_threshold())
        self.assertAlmostEqual((Q2 - Q).l2_norm(), 0, delta=bd.machine_threshold())

    @bd.workdps(30)
    def test_qsp_polynomial_laurent_analytic(self):
        nlft = NonLinearFourierSequence(random_sequence(100, 17))
        qsp = nlfs_to_phase_factors(nlft)

        P, Q = qsp.polynomials()
        Pl, Ql = qsp.polynomials(mode='laurent')

        self.assertEqual(P.support_start, 0)
        self.assertEqual(Q.support_start, 0)
        n = P.effective_degree()

        self.assertEqual(Pl.support_start, -n)
        self.assertEqual(Ql.support_start, -n)
        for k in P.support():
            self.assertAlmostEqual(Pl[2*k - n], P[k], delta=bd.machine_threshold())
            self.assertAlmostEqual(Ql[2*k - n], Q[k], delta=bd.machine_threshold())
            self.assertAlmostEqual(Pl[2*k - n + 1], 0, delta=bd.machine_threshold())
            self.assertAlmostEqual(Ql[2*k - n + 1], 0, delta=bd.machine_threshold())

    @bd.workdps(30)
    def test_gqsp_solver(self):
        P = random_polynomial(16, eta=0.5)

        qsp = gqsp_solve(P, mode='nlft')
        Q2, P2 = qsp.polynomials()

        self.assertAlmostEqual((P - P2).l2_norm(), 0, delta=bd.machine_threshold())

    @bd.workdps(30)
    def test_gqsp_solver_ix(self):
        P = random_polynomial(1024, eta=0.5)

        qsp1 = gqsp_solve(P, mode='nlft')
        qsp2 = gqsp_solve(P)
        Q1, P1 = qsp1.polynomials() # (Q, P)
        P2, Q2 = qsp2.polynomials() # (P, iQ)

        self.assertAlmostEqual((P - P2).l2_norm(), 0, delta=bd.machine_threshold())
        self.assertAlmostEqual((P1 - P2).l2_norm(), 0, delta=bd.machine_threshold())

        self.assertAlmostEqual((1j*Q1 - Q2).l2_norm(), 0, delta=bd.machine_threshold())

    @bd.workdps(30)
    def test_xqsp_solver(self):
        P = random_real_polynomial(16, eta=0.5)

        qsp = xqsp_solve(1j*P, mode='nlft')
        Q2, P2 = qsp.polynomials()

        self.assertAlmostEqual((1j*P - P2).l2_norm(), 0, delta=bd.machine_threshold())

        qsp = xqsp_solve(P)
        P2, Q2 = qsp.polynomials()

        self.assertAlmostEqual((P - P2).l2_norm(), 0, delta=bd.machine_threshold())

    @bd.workdps(30)
    def test_chebqsp_solve(self):
        coef_odd = [0, 0.1, 0, -0.3, 0, 0.2, 0, 0.14]
        coef_even = [0.3, 0, -0.2, 0, 0.1, 0, 0.19]
        for coef in (coef_odd, coef_even):
            chebyPoly = np.polynomial.Chebyshev(coef)
            phase_factors = chebqsp_solve(coef)
            P, Q = phase_factors.polynomials(mode="laurent")

            # Degree
            self.assertEqual(P.effective_degree(), chebyPoly.degree()*2)
            
            # Phase factor symmetry
            phi = np.array(phase_factors.phi)
            phi[-1] -= np.pi/2
            self.assertTrue(np.allclose(phi - phi[::-1], 0))

            # Polynomial relationships
            Pprime = (P + P.conjugate() + Q - Q.conjugate())/2
            for alpha in np.linspace(0, 2*np.pi, 100):
                z = np.exp(1j*alpha)
                x = (z + np.conj(z))/2
                self.assertAlmostEqual(P(z), chebyPoly(x), delta=bd.machine_threshold())
                self.assertAlmostEqual(np.real(Pprime(z)), chebyPoly(x), delta=bd.machine_threshold())


if __name__ == '__main__':
    unittest.main()<|MERGE_RESOLUTION|>--- conflicted
+++ resolved
@@ -1,20 +1,13 @@
 
 import unittest
 
-<<<<<<< HEAD
-from nlft import NonLinearFourierSequence
-from qsp import gqsp_solve, nlfs_to_phase_factors, xqsp_solve, chebqsp_solve
-from rand import random_polynomial, random_real_polynomial, random_sequence
+import numpy as np
 
-import numerics as bd
-import numpy as np
-=======
 import nlft_qsp.numerics as bd
 
 from nlft_qsp.nlft import NonLinearFourierSequence
-from nlft_qsp.qsp import gqsp_solve, nlfs_to_phase_factors, xqsp_solve
+from nlft_qsp.qsp import gqsp_solve, nlfs_to_phase_factors, chebqsp_solve, xqsp_solve
 from nlft_qsp.rand import random_polynomial, random_real_polynomial, random_sequence
->>>>>>> bb12250d
 
 
 class QSPTestCase(unittest.TestCase):
